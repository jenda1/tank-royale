using System.Linq;
using System;
using System.Threading;
using Robocode.TankRoyale.BotApi.Events;
using static System.Double;
using static System.Math;

namespace Robocode.TankRoyale.BotApi.Internal
{
    internal sealed class BotInternals : IStopResumeListener
    {
        private readonly IBot bot;
        private readonly BaseBotInternals baseBotInternals;

        private Thread thread;
        private readonly object threadMonitor = new object();

        private double previousDirection;
        private double previousGunDirection;
        private double previousRadarDirection;

        private bool isOverDriving;

        private double savedPreviousDirection;
        private double savedPreviousGunDirection;
        private double savedPreviousRadarDirection;

        private double savedDistanceRemaining;
        private double savedTurnRemaining;
        private double savedGunTurnRemaining;
        private double savedRadarTurnRemaining;

        public BotInternals(IBot bot, BaseBotInternals baseBotInternals)
        {
            this.bot = bot;
            this.baseBotInternals = baseBotInternals;

            baseBotInternals.SetStopResumeHandler(this);

            BotEventHandlers botEventHandlers = baseBotInternals.BotEventHandlers;
            botEventHandlers.onGameAborted.Subscribe(OnGameAborted, 100);
            botEventHandlers.onNextTurn.Subscribe(OnNextTurn, 90);
            botEventHandlers.onRoundEnded.Subscribe(OnRoundEnded, 90);
            botEventHandlers.onGameEnded.Subscribe(OnGameEnded, 90);
            botEventHandlers.onDisconnected.Subscribe(OnDisconnected, 90);
            botEventHandlers.onHitWall.Subscribe(OnHitWall, 90);
            botEventHandlers.onHitBot.Subscribe(OnHitBot, 90);
            botEventHandlers.onDeath.Subscribe(OnDeath, 90);
        }

        private void OnNextTurn(TickEvent evt)
        {
            if (evt.TurnNumber == 1)
                OnFirstTurn();

            ProcessTurn();
        }

        private void OnFirstTurn()
        {
            StopThread(); // sanity before starting a new thread (later)
            ClearRemaining();
            StartThread();
        }

        private void ClearRemaining()
        {
            DistanceRemaining = 0;
            TurnRemaining = 0;
            GunTurnRemaining = 0;
            RadarTurnRemaining = 0;

            previousDirection = bot.Direction;
            previousGunDirection = bot.GunDirection;
            previousRadarDirection = bot.RadarDirection;
        }

        private void OnGameAborted(object dummy)
        {
            StopThread();
        }

        private void OnRoundEnded(RoundEndedEvent evt)
        {
            StopThread();
        }

        private void OnGameEnded(GameEndedEvent evt)
        {
            StopThread();
        }

        private void OnDisconnected(DisconnectedEvent evt)
        {
            StopThread();
        }

        private void ProcessTurn()
        {
            // No movement is possible, when the bot has become disabled
            if (bot.IsDisabled)
            {
                ClearRemaining();
            }
            else
            {
                UpdateTurnRemaining();
                UpdateGunTurnRemaining();
                UpdateRadarTurnRemaining();
                UpdateMovement();
            }
        }

        private void StartThread()
        {
            lock (threadMonitor)
            {
                thread = new Thread(() =>
                {
                    bot.Run();
                    baseBotInternals.DisableEventQueue();
                });
                thread.Start();
            }
        }

        private void StopThread()
        {
            lock (threadMonitor)
            {
                if (thread == null) return;
                thread.Join(0);
                thread = null;
            }
            baseBotInternals.DisableEventQueue();
        }

        private void OnHitWall(HitWallEvent evt)
        {
            DistanceRemaining = 0;
        }

        private void OnHitBot(HitBotEvent evt)
        {
            if (evt.IsRammed)
                DistanceRemaining = 0;
        }

        private void OnDeath(DeathEvent evt)
        {
            if (evt.VictimId == bot.MyId)
                StopThread();
        }

        internal bool IsRunning { get { return thread != null; } }

        internal double DistanceRemaining { get; private set; }

        internal double TurnRemaining { get; private set; }

        internal double GunTurnRemaining { get; private set; }

        internal double RadarTurnRemaining { get; private set; }

        internal void SetTargetSpeed(double targetSpeed)
        {
            if (IsNaN(targetSpeed))
                throw new ArgumentException("targetSpeed cannot be NaN");

            if (targetSpeed > 0)
                DistanceRemaining = PositiveInfinity;
            else if (targetSpeed < 0)
                DistanceRemaining = NegativeInfinity;
            else
                DistanceRemaining = 0;

            baseBotInternals.BotIntent.TargetSpeed = targetSpeed;
        }

        internal void SetForward(double distance)
        {
            if (IsNaN(distance))
                throw new ArgumentException("distance cannot be NaN");

            DistanceRemaining = distance;
            var speed = baseBotInternals.GetNewSpeed(bot.Speed, distance);
            baseBotInternals.BotIntent.TargetSpeed = speed;
        }

        internal void Forward(double distance)
        {
            if (bot.IsStopped)
                bot.Go();
            else
            {
                SetForward(distance);
                do
                    bot.Go();
                while (IsRunning && (Abs(DistanceRemaining) > 0 || Abs(bot.Speed) > 0));
            }
        }

        internal void SetTurnLeft(double degrees)
        {
            if (IsNaN(degrees))
                throw new ArgumentException("degrees cannot be NaN");

            TurnRemaining = degrees;
            baseBotInternals.BotIntent.TurnRate = degrees;
        }

        internal void TurnLeft(double degrees)
        {
            if (bot.IsStopped)
                bot.Go();
            else
            {
                SetTurnLeft(degrees);
                do
                    bot.Go();
                while (IsRunning && Abs(TurnRemaining) > 0);
            }
        }

        internal void SetTurnGunLeft(double degrees)
        {
            if (IsNaN(degrees))
                throw new ArgumentException("degrees cannot be NaN");

            GunTurnRemaining = degrees;
            baseBotInternals.BotIntent.GunTurnRate = degrees;
        }

        internal void TurnGunLeft(double degrees)
        {
            if (bot.IsStopped)
                bot.Go();
            else
            {
                SetTurnGunLeft(degrees);
                do
                    bot.Go();
                while (IsRunning && Abs(GunTurnRemaining) > 0);
            }
        }

        internal void SetTurnRadarLeft(double degrees)
        {
            if (IsNaN(degrees))
                throw new ArgumentException("degrees cannot be NaN");

            RadarTurnRemaining = degrees;
            baseBotInternals.BotIntent.RadarTurnRate = degrees;
        }

        internal void TurnRadarLeft(double degrees)
        {
            if (bot.IsStopped)
                bot.Go();
            else
            {
                SetTurnRadarLeft(degrees);
                do
                    bot.Go();
                while (IsRunning && Abs(RadarTurnRemaining) > 0);
            }
        }

        internal void Fire(double firepower)
        {
            if (bot.SetFire(firepower))
                bot.Go();
        }

        internal void Rescan()
        {
<<<<<<< HEAD
            baseBotInternals.SetInterruptible(typeof(ScannedBotEvent), true);
            bot.SetScan();
            bot.Go();
=======
            bot.SetRescan();
            var rescan = baseBotInternals.BotIntent.Rescan == true;
            bot.Go();

            if (rescan && bot.Events.Any(e => e is ScannedBotEvent))
                throw new RescanException();
>>>>>>> dc9bea5a
        }

        internal void WaitFor(Condition condition)
        {
            while (IsRunning && !condition.Test())
                bot.Go();
        }

        internal void Stop()
        {
            baseBotInternals.SetStop();
            bot.Go();
        }

        internal void Resume()
        {
            baseBotInternals.SetResume();
            bot.Go();
        }

        public void OnStop()
        {
            savedPreviousDirection = previousDirection;
            savedPreviousGunDirection = previousGunDirection;
            savedPreviousRadarDirection = previousRadarDirection;

            savedDistanceRemaining = DistanceRemaining;
            savedTurnRemaining = TurnRemaining;
            savedGunTurnRemaining = GunTurnRemaining;
            savedRadarTurnRemaining = RadarTurnRemaining;
        }

        public void OnResume()
        {
            previousDirection = savedPreviousDirection;
            previousGunDirection = savedPreviousGunDirection;
            previousRadarDirection = savedPreviousRadarDirection;

            DistanceRemaining = savedDistanceRemaining;
            TurnRemaining = savedTurnRemaining;
            GunTurnRemaining = savedGunTurnRemaining;
            RadarTurnRemaining = savedRadarTurnRemaining;
        }

        private void UpdateTurnRemaining()
        {
            var delta = bot.CalcDeltaAngle(bot.Direction, previousDirection);
            previousDirection = bot.Direction;

            if (Math.Abs(TurnRemaining) <= Math.Abs(delta))
                TurnRemaining = 0;
            else
            {
                TurnRemaining -= delta;
                if (IsNearZero(TurnRemaining))
                    TurnRemaining = 0;
            }

            bot.TurnRate = TurnRemaining;
        }

        private void UpdateGunTurnRemaining()
        {
            var delta = bot.CalcDeltaAngle(bot.GunDirection, previousGunDirection);
            previousGunDirection = bot.GunDirection;

            if (Math.Abs(GunTurnRemaining) <= Math.Abs(delta))
                GunTurnRemaining = 0;
            else
            {
                GunTurnRemaining -= delta;
                if (IsNearZero(GunTurnRemaining))
                    GunTurnRemaining = 0;
            }

            bot.GunTurnRate = GunTurnRemaining;
        }

        private void UpdateRadarTurnRemaining()
        {
            var delta = bot.CalcDeltaAngle(bot.RadarDirection, previousRadarDirection);
            previousRadarDirection = bot.RadarDirection;

            if (Math.Abs(RadarTurnRemaining) <= Math.Abs(delta))
                RadarTurnRemaining = 0;
            else
            {
                RadarTurnRemaining -= delta;
                if (IsNearZero(RadarTurnRemaining))
                    RadarTurnRemaining = 0;
            }

            bot.RadarTurnRate = RadarTurnRemaining;
        }

        private void UpdateMovement()
        {
            if (IsInfinity(DistanceRemaining))
            {
                baseBotInternals.BotIntent.TargetSpeed =
                    IsPositiveInfinity(DistanceRemaining) ? Constants.MaxSpeed : -Constants.MaxSpeed;
            }
            else
            {
                var distance = DistanceRemaining;

                // This is Nat Pavasant's method described here:
                // https://robowiki.net/wiki/User:Positive/Optimal_Velocity#Nat.27s_updateMovement
                var speed = baseBotInternals.GetNewSpeed(bot.Speed, distance);
                baseBotInternals.BotIntent.TargetSpeed = speed;

                // If we are over-driving our distance and we are now at velocity=0 then we stopped
                if (IsNearZero(speed) && isOverDriving)
                {
                    DistanceRemaining = 0;
                    distance = 0;
                    isOverDriving = false;
                }

                // the overdrive flag
                if (Math.Sign(distance * speed) != -1)
                    isOverDriving = baseBotInternals.GetDistanceTraveledUntilStop(speed) > Math.Abs(distance);

                DistanceRemaining = distance - speed;
            }
        }

        private static bool IsNearZero(double value) => Math.Abs(value) < .00001;
    }
}<|MERGE_RESOLUTION|>--- conflicted
+++ resolved
@@ -274,18 +274,9 @@
 
         internal void Rescan()
         {
-<<<<<<< HEAD
             baseBotInternals.SetInterruptible(typeof(ScannedBotEvent), true);
-            bot.SetScan();
+            bot.SetRescan();
             bot.Go();
-=======
-            bot.SetRescan();
-            var rescan = baseBotInternals.BotIntent.Rescan == true;
-            bot.Go();
-
-            if (rescan && bot.Events.Any(e => e is ScannedBotEvent))
-                throw new RescanException();
->>>>>>> dc9bea5a
         }
 
         internal void WaitFor(Condition condition)
