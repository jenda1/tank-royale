--- conflicted
+++ resolved
@@ -253,21 +253,10 @@
         }
     }
 
-<<<<<<< HEAD
-    public void scan() {
+    public void rescan() {
         baseBotInternals.setInterruptible(ScannedBotEvent.class, true);
-        bot.setScan();
+        bot.setRescan();
         bot.go();
-=======
-    public void rescan() {
-        bot.setRescan();
-        boolean rescan = baseBotInternals.getBotIntent().getRescan();
-        bot.go();
-        if (rescan && bot.getEvents().stream().anyMatch(e -> e instanceof ScannedBotEvent)) {
-            // Interrupt event handler by throwing exception
-            throw new RescanException();
-        }
->>>>>>> dc9bea5a
     }
 
     public void waitFor(Condition condition) {
