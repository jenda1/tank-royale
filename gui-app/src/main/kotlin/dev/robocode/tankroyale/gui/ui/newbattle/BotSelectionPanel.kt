package dev.robocode.tankroyale.gui.ui.newbattle

import dev.robocode.tankroyale.gui.booter.BootProcess
import dev.robocode.tankroyale.gui.booter.DirAndPid
import dev.robocode.tankroyale.gui.client.Client
import dev.robocode.tankroyale.gui.client.ClientEvents
import dev.robocode.tankroyale.gui.model.BotInfo
import dev.robocode.tankroyale.gui.settings.ConfigSettings
import dev.robocode.tankroyale.gui.ui.ResourceBundles
import dev.robocode.tankroyale.gui.ui.components.SortedListModel
import dev.robocode.tankroyale.gui.ui.config.BotRootDirectoriesConfigDialog
import dev.robocode.tankroyale.gui.ui.extensions.JComponentExt.addButton
import dev.robocode.tankroyale.gui.ui.extensions.JComponentExt.showError
import dev.robocode.tankroyale.gui.ui.extensions.JListExt.onChanged
import dev.robocode.tankroyale.gui.ui.extensions.JListExt.onMultiClickedAtIndex
import dev.robocode.tankroyale.gui.ui.extensions.JListExt.onSelection
import dev.robocode.tankroyale.gui.ui.server.ServerEvents
import dev.robocode.tankroyale.gui.util.Event
import dev.robocode.tankroyale.gui.util.GuiTask.enqueue
import net.miginfocom.swing.MigLayout
import java.awt.event.FocusEvent
import java.awt.event.FocusListener
import javax.swing.*

object BotSelectionPanel : JPanel(MigLayout("", "[sg,grow][center][sg,grow]", "[grow][grow]")), FocusListener {

    private val onRunBots = Event<JButton>()
    private val onStopBots = Event<JButton>()

    private val onAdd = Event<JButton>()
    private val onAddAll = Event<JButton>()
    private val onRemove = Event<JButton>()
    private val onRemoveAll = Event<JButton>()

    private val botsDirectoryListModel = SortedListModel<BotInfo>()
    private val runningBotListModel = SortedListModel<DirAndPid>()
    private val joinedBotListModel = SortedListModel<BotInfo>()
    private val selectedBotListModel = SortedListModel<BotInfo>()

    private val botsDirectoryList = createBotDirectoryList()
    private val runningBotList = createRunningBotList()
    private val joinedBotList = createBotInfoList(joinedBotListModel)
    private val selectedBotList = createBotInfoList(selectedBotListModel)

    private val botsDirectoryScrollPane = JScrollPane(botsDirectoryList)
    private val runningScrollPane = JScrollPane(runningBotList)
    private val joinedBotsScrollPane = JScrollPane(joinedBotList)

    private val botsDirectoryPanel = createBotsDirectoryPanel()
    private val runningBotsPanel = createRunningBotsPanel()
    private val joinedBotsPanel = createJoinedBotsPanel()
    private val selectBotsPanel = createSelectBotsPanel()

    private val runButtonPanel = JPanel(MigLayout("fill, insets 0", "[fill]"))
    private val addPanel = JPanel(MigLayout("fill, insets 0", "[fill]"))
    private val removePanel = JPanel(MigLayout("fill, insets 0", "[fill]"))

    private val addRemoveButtonsPanel = createAddRemoveButtonsPanel()

    init {
        addFocusListener(this)
        isFocusable = true

        add(botsDirectoryPanel, "grow")
        add(runButtonPanel)
        add(runningBotsPanel, "grow, wrap")

        add(joinedBotsPanel, "grow")
        add(addRemoveButtonsPanel)
        add(selectBotsPanel, "grow")

        addRunButton()
        addStopButton()

        addAddButton()
        addAllButton()
        addRemoveButton()
        addRemoveAll()

        onRunBots.subscribe(this) { handleRunBots() }
        onStopBots.subscribe(this) { handleStopBots() }

        onAdd.subscribe(this) { handleAdd() }
        onAddAll.subscribe(this) { handleAddAll() }
        onRemove.subscribe(this) { handleRemove() }
        onRemoveAll.subscribe(this) { handleRemoveAll() }

        botsDirectoryList.onMultiClickedAtIndex { runFromBotDirectoryAtIndex(it) }
        joinedBotList.onMultiClickedAtIndex { addSelectedBotFromJoinedListAt(it) }
        selectedBotList.onMultiClickedAtIndex { removeSelectedBotAt(it) }

        botsDirectoryList.onSelection { BotSelectionEvents.onBotDirectorySelected.fire(it) }
        joinedBotList.onSelection { BotSelectionEvents.onJoinedBotSelected.fire(it) }
        selectedBotList.onSelection { BotSelectionEvents.onBotSelected.fire(it) }

        selectedBotList.onChanged { BotSelectionEvents.onSelectedBotListUpdated.fire(selectedBotListModel.list()) }

        ClientEvents.onBotListUpdate.subscribe(this) { updateJoinedBots() }

        BootProcess.onRunBot.subscribe(this) { updateRunningBot(it) }
        BootProcess.onStopBot.subscribe(this) { updateStoppingBot(it) }

        ConfigSettings.onSaved.subscribe(this) { updateBotsDirectoryBots() }

        ServerEvents.onStopped.subscribe(this) { reset() }
    }

    private fun reset() {
        selectedBotListModel.clear()
        update()
    }

    private fun removeSelectedBotAt(index: Int) {
        if (index >= 0 && index < selectedBotListModel.size) {
            selectedBotListModel.removeElement(selectedBotListModel[index])
        }
    }

    private fun addSelectedBotFromJoinedListAt(index: Int) {
        if (index >= 0 && index < joinedBotListModel.size) {
            val botInfo = joinedBotListModel[index]
            if (!selectedBotListModel.contains(botInfo)) {
                selectedBotListModel.addElement(botInfo)
            }
        }
    }

    private fun runFromBotDirectoryAtIndex(index: Int) {
        if (index >= 0 && index < botsDirectoryListModel.size) {
            val botInfo = botsDirectoryListModel[index]
            BootProcess.run(listOf(botInfo.host))
        }
    }

    private fun createBotDirectoryList() =
        JList(botsDirectoryListModel).apply {
            cellRenderer = BotDirectoryListCellRenderer()
        }

    private fun createRunningBotList() =
        JList(runningBotListModel).apply {
            cellRenderer = RunningBotCellRenderer()
        }

    private fun createBotInfoList(model: SortedListModel<BotInfo>) =
        JList(model).apply {
            cellRenderer = BotInfoListCellRenderer()
        }

    private fun handleRunBots() {
        val botDirs = botsDirectoryList.selectedIndices.map { botsDirectoryListModel[it].host }
        BootProcess.run(botDirs)
    }

    private fun handleStopBots() {
        val pidList = runningBotList.selectedIndices.map { runningBotListModel[it].pid }
        BootProcess.stop(pidList)
    }

    private fun handleAdd() {
        joinedBotList.selectedValuesList.forEach { botInfo ->
            if (!selectedBotListModel.contains(botInfo)) {
                selectedBotListModel.addElement(botInfo)
            }
        }
    }

    private fun handleAddAll() {
        for (i in 0 until joinedBotListModel.size) {
            val botInfo = joinedBotListModel[i]
            if (!selectedBotListModel.contains(botInfo)) {
                selectedBotListModel.addElement(botInfo)
            }
        }
    }

    private fun handleRemove() {
        selectedBotList.selectedValuesList.forEach {
            selectedBotListModel.removeElement(it)
        }
    }

    private fun handleRemoveAll() {
        selectedBotListModel.clear()
    }

    private fun addRunButton() {
        runButtonPanel.addButton("run_arrow", onRunBots, "cell 0 1").apply {
            isEnabled = false
            botsDirectoryList.onSelection {
                isEnabled = botsDirectoryList.selectedIndices.isNotEmpty()
            }
        }
    }

    private fun addStopButton() {
        runButtonPanel.addButton("stop_arrow", onStopBots, "cell 0 2").apply {
            isEnabled = false
            runningBotList.onSelection {
                isEnabled = runningBotList.selectedIndices.isNotEmpty()
            }
            runningBotList.onChanged {
                runningBotList.clearSelection()
                isEnabled = false
            }
        }
    }

    private fun addAddButton() {
        addPanel.addButton("add_arrow", onAdd, "cell 0 0").apply {
            isEnabled = false
            joinedBotList.onSelection {
                isEnabled = joinedBotList.selectedIndices.isNotEmpty()
            }
        }
    }

    private fun addAllButton() {
        addPanel.addButton("add_all_arrow", onAddAll, "cell 0 1").apply {
            isEnabled = false
            joinedBotList.onChanged {
                isEnabled = joinedBotList.model.size > 0
            }
        }
    }

    private fun addRemoveButton() {
        removePanel.addButton("arrow_remove", onRemove, "cell 0 0").apply {
            isEnabled = false
            selectedBotList.onSelection {
                isEnabled = selectedBotList.selectedIndices.isNotEmpty()
            }
            selectedBotList.onChanged {
                selectedBotList.clearSelection()
                isEnabled = false
            }
        }
    }

    private fun addRemoveAll() {
        removePanel.addButton("arrow_remove_all", onRemoveAll, "cell 0 1").apply {
            isEnabled = false
            selectedBotList.onChanged {
                isEnabled = selectedBotList.model.size > 0
            }
        }
    }

    private fun createAddRemoveButtonsPanel() =
        JPanel(MigLayout("", "[fill]", "[][5][]")).apply {
            add(addPanel, "cell 0 0")
            add(removePanel, "cell 0 2")
        }

    private fun createBotsDirectoryPanel() =
        JPanel(MigLayout("fill")).apply {
            add(botsDirectoryScrollPane, "grow")
            border = BorderFactory.createTitledBorder(ResourceBundles.STRINGS.get("bot_directories"))
        }

    private fun createRunningBotsPanel() =
        JPanel(MigLayout("fill")).apply {
            add(runningScrollPane, "grow")
            border = BorderFactory.createTitledBorder(ResourceBundles.STRINGS.get("running_bots"))
        }

    private fun createJoinedBotsPanel() =
        JPanel(MigLayout("fill")).apply {
            add(joinedBotsScrollPane, "grow")
            border = BorderFactory.createTitledBorder(ResourceBundles.STRINGS.get("joined_bots"))
        }

    private fun createSelectBotsPanel() =
        JPanel(MigLayout("fill")).apply {
            add(JScrollPane(selectedBotList), "grow")
            border = BorderFactory.createTitledBorder(ResourceBundles.STRINGS.get("selected_bots"))
        }

    override fun focusGained(e: FocusEvent?) {
        update()
    }

    override fun focusLost(e: FocusEvent?) {}

    fun update() {
        updateBotsDirectoryBots()
        updateRunningBots()
        updateJoinedBots()

        enforceBotDirIsConfigured()
    }

    private fun updateBotsDirectoryBots() {
        botsDirectoryListModel.clear()

        BootProcess.info().forEach { botEntry ->
            val info = botEntry.info
            botsDirectoryListModel.addElement(
                BotInfo(
                    info.name,
                    info.version,
                    info.authors.split(","),
                    info.description,
                    info.homepage,
                    info.countryCodes.split(","),
                    info.gameTypes.split(",").toSet(),
                    info.platform,
                    info.programmingLang,
                    host = botEntry.dir, // host serves as filename here
                    port = -1
                )
            )

            enqueue {
                with(botsDirectoryScrollPane.horizontalScrollBar) {
                    value = maximum
                }
            }
        }
    }

    private fun enforceBotDirIsConfigured() {
        if (ConfigSettings.botDirectories.isEmpty()) {
            enqueue {
                with(BotRootDirectoriesConfigDialog) {
                    if (!isVisible) {
                        showError(ResourceBundles.MESSAGES.get("no_bot_dir"))
                        isVisible = true
                    }
                }
            }
        }
    }

    private fun updateRunningBots() {
        enqueue {
            runningBotListModel.apply {
                clear()
                BootProcess.runningBots.forEach { updateRunningBot(it) }
            }
        }
    }

    private fun updateJoinedBots() {
<<<<<<< HEAD
        invokeLater {
=======
        enqueue {
>>>>>>> 10a2d860
            // Reset the list of joined bots to it matches the joined bots from the client
            joinedBotListModel.apply {
                clear()
                Client.joinedBots.forEach { botInfo ->
                    addElement(botInfo)
                }
            }
            with(joinedBotsScrollPane.horizontalScrollBar) {
                value = maximum
            }
        }
<<<<<<< HEAD
        invokeLater {
=======
        enqueue {
>>>>>>> 10a2d860
            // Remove selected bots, if the bots are not on the joined bots from the client
            selectedBotListModel.apply {
                ArrayList(list()).forEach { botInfo -> // ArrayList is used for preventing ConcurrentModificationException
                    if (!Client.joinedBots.contains(botInfo)) {
                        removeElement(botInfo)
                    }
                }
            }
        }
    }

    private fun updateRunningBot(dirAndPid: DirAndPid) {
        runningBotListModel.addElement(dirAndPid)

        enqueue {
            with(runningScrollPane.horizontalScrollBar) {
                value = maximum
            }
        }
    }

    private fun updateStoppingBot(dirAndPid: DirAndPid) {
        runningBotListModel.removeElement(dirAndPid)
    }
}<|MERGE_RESOLUTION|>--- conflicted
+++ resolved
@@ -342,11 +342,7 @@
     }
 
     private fun updateJoinedBots() {
-<<<<<<< HEAD
-        invokeLater {
-=======
         enqueue {
->>>>>>> 10a2d860
             // Reset the list of joined bots to it matches the joined bots from the client
             joinedBotListModel.apply {
                 clear()
@@ -358,11 +354,7 @@
                 value = maximum
             }
         }
-<<<<<<< HEAD
-        invokeLater {
-=======
         enqueue {
->>>>>>> 10a2d860
             // Remove selected bots, if the bots are not on the joined bots from the client
             selectedBotListModel.apply {
                 ArrayList(list()).forEach { botInfo -> // ArrayList is used for preventing ConcurrentModificationException
