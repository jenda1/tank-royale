--- conflicted
+++ resolved
@@ -4,12 +4,9 @@
 import dev.robocode.tankroyale.gui.booter.DirAndPid
 import dev.robocode.tankroyale.gui.client.Client
 import dev.robocode.tankroyale.gui.model.BotInfo
-<<<<<<< HEAD
+import dev.robocode.tankroyale.gui.settings.ConfigSettings
 import dev.robocode.tankroyale.gui.model.InitialPosition
 import dev.robocode.tankroyale.gui.settings.MiscSettings
-=======
-import dev.robocode.tankroyale.gui.settings.ConfigSettings
->>>>>>> 79e9811c
 import dev.robocode.tankroyale.gui.ui.ResourceBundles
 import dev.robocode.tankroyale.gui.ui.components.SortedListModel
 import dev.robocode.tankroyale.gui.ui.config.BotRootDirectoriesConfigDialog
@@ -301,7 +298,6 @@
                     info.gameTypes.split(",").toSet(),
                     info.platform,
                     info.programmingLang,
-                    InitialPosition.fromString(info.initialPosition),
                     host = botEntry.dir, // host serves as filename here
                     port = -1
                 )
@@ -316,7 +312,7 @@
     }
 
     private fun enforceBotDirIsConfigured() {
-        if (ConfigSettings.getBotDirectories().isEmpty()) {
+        if (MiscSettings.getBotDirectories().isEmpty()) {
             SwingUtilities.invokeLater {
                 with(BotRootDirectoriesConfigDialog) {
                     if (!isVisible) {
@@ -332,16 +328,16 @@
         SwingUtilities.invokeLater {
             // Reset the list of joined bots to it matches the joined bots from the client
             joinedBotListModel.apply {
-                EventQueue.invokeLater {
-                    clear()
-                    Client.joinedBots.forEach { addElement(it) }
+                clear()
+                Client.joinedBots.forEach { botInfo ->
+                    EventQueue.invokeLater { addElement(botInfo) }
                 }
             }
             // Remove selected bots, if the bots are not on the joined bots from the client
             selectedBotListModel.apply {
-                list().forEach {
-                    EventQueue.invokeLater {
-                        if (!Client.joinedBots.contains(it)) { removeElement(it) }
+                list().forEach { botInfo ->
+                    if (!Client.joinedBots.contains(botInfo)) {
+                        EventQueue.invokeLater { removeElement(botInfo) }
                     }
                 }
             }
