--- conflicted
+++ resolved
@@ -1,26 +1,19 @@
 # Versions
 
-<<<<<<< HEAD
-## In progress
-
-#### 🚀 Improvements
-
-- GUI: Moved the Dismiss button on the Bot Root Directories configuration down under the Add and Remove buttons.
-
-#### 🪲 Bug Fixes
-
-- GUI: When the Bot Directories on the Select Bots for Battle window is updated, all selections are now being cleared.
-
-## 📦 0.17.1 - Identifying a bot from Boot-up to Ticks - 15-Sep-2022
-=======
-## In progress - Added sounds
+## 📦 0.17.2 - Added sounds
+
+#### 🚀 Improvements
 
 - [#4](https://github.com/robocode-dev/tank-royale/issues/4): Fire and Explosion Sounds:
     - Added feature to play sounds to the GUI application.
     - Added Sound Options to configure sounds.
+- GUI: Moved the Dismiss button on the Bot Root Directories configuration down under the Add and Remove buttons.
+
+#### 🪲 Bug Fixes
+
+- GUI: When the Bot Directories on the Select Bots for Battle window is updated, all selections are now being cleared.
 
 ## 📦 0.17.1 - Identifying a bot from Boot-up to Ticks - 15-Sep-2022  
->>>>>>> b36b1d70
 
 #### 🚀 Improvements
 
