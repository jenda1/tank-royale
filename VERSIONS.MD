--- conflicted
+++ resolved
@@ -5,17 +5,6 @@
 #### Changes
 
 - Bot API:
-<<<<<<< HEAD
-    - Blocking bot functions do not stop bot after
-      finishing ([#17](https://github.com/robocode-dev/tank-royale/issues/17)).
-    - Fixed issue where event queue would overflow with unhandled events when a Bot´s `run()` method has ended.
-- GUI:
-    - The 'Start game' button is now disabled when the minimum or maximum number of participants is not met.
-    - The Pause/resume and Stop button on the Control Panel were kept disabled when the server was rebooted.
-
-#### Improvements
-
-=======
     - Upgraded the .Net version of the bot API for .Net 6.0 as .Net 5.0 is soon EOL.
     - The id was removed from `BotResults`, and `GameEndedEvent` will only return a single `BotResult` containing
       the battle results for the bot (instead of a list containing results from all bots).
@@ -23,7 +12,6 @@
     - The `scan()` and `setScan()` methods were renamed to `rescan()` and `setRescan()`.
     - Added `setInterruptible(boolean interruptible)` / `Interruptable = [bool]` to allow restarting an event handler
       while it is processing an earlier event.
->>>>>>> 97b79d34
 - GUI: A tooltip text has been added to the 'Start button' that shows the minimum or maximum number of participants
   required for starting the battle.
 - Protocol:
