--- conflicted
+++ resolved
@@ -6,11 +6,13 @@
 import dev.robocode.tankroyale.booter.util.OSUtil.OSType.MacOS
 import dev.robocode.tankroyale.booter.util.OSUtil.OSType.Windows
 import java.io.IOException
+import java.lang.Thread.sleep
 import java.nio.file.Files
 import java.nio.file.Files.list
 import java.nio.file.Path
 import java.util.function.Predicate
 import java.util.stream.Collectors.toList
+import kotlin.collections.ArrayList
 
 class RunCommand(private val botPaths: List<Path>): Command(botPaths) {
 
@@ -58,13 +60,9 @@
 
             val process = processBuilder.start()
             val env = processBuilder.environment()
-<<<<<<< HEAD
             val botInfo = getBotInfo(botName)!!
 
             setEnvVars(env, botInfo)
-=======
-            getBotInfoList(botName).forEach { botInfo -> setEnvVars(env, botInfo) }
->>>>>>> ffbefd59
 
             println("${process.pid()}:${botInfo.hash}:$botName")
             return process
